import os
import json
import logging
import argparse
from collections import Counter, defaultdict

import torch
import numpy as np
import pandas as pd
from tqdm import tqdm

from vae import utils, data_utils, model


if torch.cuda.is_available():
    DEVICE = torch.device("cuda")
    for i in range(torch.cuda.device_count()):
        print(torch.cuda.get_device_name(0))
else:
    DEVICE = torch.device("cpu")


def parse_args():
    parser = argparse.ArgumentParser()
    subparsers = parser.add_subparsers()

    compute_parser = subparsers.add_parser("compute")
    compute_parser.set_defaults(cmd="compute")
    compute_parser.add_argument("params_file", type=str,
                                help="Parameter file specifying model.")
    compute_parser.add_argument("outfile", type=str,
                                help="Where to save results.")
    compute_parser.add_argument("dataset", type=str,
                                choices=["train", "dev", "test"],
                                help="Which dataset to run on.")
    compute_parser.add_argument("--verbose", action="store_true",
                                default=False)
<<<<<<< HEAD
=======
    compute_parser.add_argument("--add_padding_token", action="store_true",
                                default=False)
>>>>>>> 62880736

    summ_parser = subparsers.add_parser("summarize")
    summ_parser.set_defaults(cmd="summarize")
    summ_parser.add_argument("outfile", type=str,
                             help="""outfile from compute command.""")

    return parser.parse_args()


def get_source_examples(labs_batch, dataset, latent_name, id2labs_df):
    labs = labs_batch[latent_name].flatten().numpy().astype(int)
    labs_decoded = dataset.label_encoders[latent_name].inverse_transform(labs)
    encoded_value_counts = Counter(labs_decoded)

    idx2example = {}
    for (value, count) in encoded_value_counts.items():
        encoded_value = dataset.label_encoders[latent_name].transform([value])[0]  # noqa
        # Get the idxs of the examples in the batch that we need to
        #   find source examples for.
        idxs = np.argwhere(labs == encoded_value).flatten()
        # Get the IDs of the corresponding number of source examples
        #  with a different value than the target.
        samples = id2labs_df[id2labs_df[latent_name] != value].sample(count)
        # Get the processed examples corresponding to those IDs.
        examples = [dataset.get_by_id(uuid) for uuid in samples.index]
        for (idx, ex) in zip(idxs, examples):
            idx2example[idx] = ex

    # When the above for loop is finished, we should have an example for each
    # index.
    ordered_examples = [idx2example[i] for i in range(len(idx2example))]
    # So we just have to turn it into a batch that can be fed into the model.
    batch = utils.pad_sequence_denoising(ordered_examples)
    return batch


def get_source_examples_by_length(labs_batch, lens_batch, dataset,
                                  latent_name, id2labs_df):
    labs = labs_batch[latent_name].flatten().numpy().astype(int)
    labs = dataset.label_encoders[latent_name].inverse_transform(labs)
    lengths = lens_batch.flatten().cpu().numpy().astype(int)

    samples = []
    for (lab, length) in zip(labs, lengths):
        opposites = id2labs_df[id2labs_df[latent_name] != lab]
        examples = [dataset.get_by_id(uuid) for uuid in opposites.index]
        np.random.shuffle(examples)  # shuffle so we don't overuse examples
        for example in examples:
            if abs(len(example[0].flatten()) - length) <= 3:
                samples.append(example)
                break
    batch = utils.pad_sequence_denoising(samples)
    return batch


def run_transfer(model, dataloader, params, id2labs_df, verbose=False):
    model.eval()
    results = []
    if verbose is True:
        pbar = tqdm(total=len(dataloader))
    for (i, batch) in enumerate(dataloader):
        in_Xbatch, out_Xbatch, Ybatch, lengths, batch_ids = batch
        batch_size = in_Xbatch.size(0)
        in_Xbatch = in_Xbatch.to(model.device)
        out_Xbatch = out_Xbatch.to(model.device)
        lengths = lengths.to(model.device)
        # trg_output = {"decoder_logits": [batch_size, target_length, vocab_size]  # noqa
        #           "latent_params": [Params(z, mu, logvar)] * batch_size
        #           "dsc_logits": {latent_name: [batch_size, n_classes]}
        #           "adv_logits": {latent_name-label_name: [batch_size, n_classes]}  # noqa
        #           "token_predictions": [batch_size, target_length]
        trg_output = model(in_Xbatch, lengths, teacher_forcing_prob=0.0)

        trg_texts = []
        for t in in_Xbatch:
            toks = utils.tensor2text(t, dataloader.dataset.idx2word,
                                     model.eos_token_idx)
            trg_texts.append(' '.join(toks))

        for latent_name in model.discriminators.keys():
            src_batch = get_source_examples(
                Ybatch, dataloader.dataset, latent_name, id2labs_df)
            #src_batch = get_source_examples_by_length(
            #    Ybatch, lengths, dataloader.dataset, latent_name, id2labs_df)
            src_Xbatch, _, src_Ybatch, src_lengths, src_batch_ids = src_batch
            src_Xbatch = src_Xbatch.to(model.device)
            src_lengths = src_lengths.to(model.device)
            src_output = model(src_Xbatch, src_lengths, teacher_forcing_prob=0.0)  # noqa

            # Transfer the latent
<<<<<<< HEAD
            # trg_output["latent_params"][latent_name] = src_output["latent_params"][latent_name]  # noqa
            # zs = [param.z for param in trg_output["latent_params"].values()]
            # z = torch.cat(zs, dim=1)
=======
>>>>>>> 62880736
            trg_params = {latent_name: param.z.clone() for (latent_name, param)
                          in trg_output["latent_params"].items()}
            trg_params[latent_name] = src_output["latent_params"][latent_name].z.clone()  # noqa
            z = torch.cat(list(trg_params.values()), dim=1)
            # Decode from it
            max_length = in_Xbatch.size(-1)
            trans_output = model.sample(z, max_length=max_length)

            # Log the source and transferred text
            src_texts = []
            trns_texts = []
            for j in range(batch_size):
                src_t = src_Xbatch[j, :]
                src_toks = utils.tensor2text(
                    src_t, dataloader.dataset.idx2word, model.eos_token_idx)
                src_text = ' '.join(src_toks)
                src_texts.append(src_text)

                trns_t = trans_output["token_predictions"][j, :]
                trns_toks = utils.tensor2text(trns_t,
                                              dataloader.dataset.idx2word,
                                              model.eos_token_idx)
                trns_text = ' '.join(trns_toks)
                trns_texts.append(trns_text)

            # Re-encode the output to get the discriminators' predictions.
            trans_batch = trans_output["token_predictions"].to(model.device)
            output_prime = model(trans_batch, lengths,
                                 teacher_forcing_prob=0.0)

            pred_data = [{} for _ in range(batch_size)]
            for (lat_name, dsc) in model.discriminators.items():
                # If lat_name == latent_name, we want preds == src_Ybatch[latent_name]  # noqa
                # Otherwise we want preds == trg_Ybatch[latent_name]
                preds = dsc.predict(output_prime["dsc_logits"][lat_name])
                preds = preds.detach().cpu().flatten().int().tolist()
                if lat_name == latent_name:
                    true_labs = src_Ybatch[lat_name].flatten().int().tolist()
                else:
                    true_labs = Ybatch[lat_name].flatten().int().tolist()
                # Log the predictions
                for j in range(batch_size):
                    pred_data[j][lat_name] = {"true": true_labs[j],
                                              "pred": preds[j]}
            for j in range(batch_size):
                row = {"latent": latent_name,
                       "target": trg_texts[j],
                       "source": src_texts[j],
                       "transferred": trns_texts[j],
                       "predictions": pred_data[j]}
                results.append(row)
        if verbose is True:
            pbar.update(1)
        else:
            print(f"{i}/{len(dataloader)}", flush=True)
    if verbose is True:
        pbar.close()

    return results


def add_word_to_sentences(sents, labels):
    ext_sents = []
    word = "unk"
    for (sent, lab) in zip(sents, labels):
        add_word = False
        if lab["polarity"] == "positive":
            add_word = True
        if lab["uncertainty"] == "certain":
            add_word = True
        if add_word is False:
            ext_sents.append(sent)
        else:
            sent.insert(-2, word)  # insert before EOS and presumed punctuation
            ext_sents.append(sent)
    return ext_sents


def compute(args):
    logging.basicConfig(level=logging.INFO)

    SOS = "<SOS>"
    EOS = "<EOS>"

    params = json.load(open(args.params_file, 'r'))
    utils.validate_params(params)
    utils.set_seed(params["random_seed"])
    logdir = os.path.join("logs", params["name"])

    # Set logging directory
    # Set model checkpoint directory
    ckpt_dir = os.path.join(params["checkpoint_dir"], params["name"])
    if not os.path.isdir(ckpt_dir):
        os.makedirs(ckpt_dir)

    # Read train data
    label_keys = [lk for lk in params["latent_dims"].keys() if lk != "total"]
    train_file = os.path.join(params["data_dir"], "train.jsonl")
    tmp = data_utils.get_sentences_labels(
        train_file, N=params["num_train_examples"], label_keys=label_keys)
    train_sents, train_labs, train_ids, train_lab_counts = tmp
    train_sents = data_utils.preprocess_sentences(train_sents, SOS, EOS)
    if args.add_padding_token is True:
        train_sents = add_word_to_sentences(train_sents, train_labs)
    train_labs, label_encoders = data_utils.preprocess_labels(train_labs)

    # Read validation data
    if args.dataset in ["dev", "test"]:
        eval_file = os.path.join(params["data_dir"], f"{args.dataset}.jsonl")
        print(f"Evaluating on {eval_file}")
        tmp = data_utils.get_sentences_labels(eval_file, label_keys=label_keys)
        eval_sents, eval_labs, eval_ids, eval_lab_counts = tmp
        eval_sents = data_utils.preprocess_sentences(eval_sents, SOS, EOS)
<<<<<<< HEAD
=======
        if args.add_padding_token is True:
            eval_sents = add_word_to_sentences(eval_sents, eval_labs)
>>>>>>> 62880736
        # Use the label encoders fit on the train set
        eval_labs, _ = data_utils.preprocess_labels(
                eval_labs, label_encoders=label_encoders)

    vocab_path = os.path.join(logdir, "vocab.txt")
    vocab = [word.strip() for word in open(vocab_path)]
    # word2idx/idx2word are used for encoding/decoding tokens
    word2idx = {word: idx for (idx, word) in enumerate(vocab)}

    # Load glove embeddings, if specified
    # This redefines word2idx/idx2word
    emb_matrix = None
    if params["glove_path"] != "":
        print(f"Loading embeddings from {params['glove_path']}")
        glove, _ = utils.load_glove(params["glove_path"])
        emb_matrix, word2idx = utils.get_embedding_matrix(vocab, glove)
        print(f"Loaded embeddings with size {emb_matrix.shape}")
    # idx2word = {idx: word for (word, idx) in word2idx.items()}

    # Always load the train data since we need it to build the model
    data = data_utils.DenoisingTextDataset(
            train_sents, train_sents, train_labs, train_ids,
            word2idx, label_encoders)
    dataloader = torch.utils.data.DataLoader(
            data, collate_fn=utils.pad_sequence_denoising,
            shuffle=False, batch_size=params["batch_size"])
    label_dims_dict = data.y_dims

    if args.dataset == "train":
        labs_df = pd.DataFrame(train_labs, index=train_ids)
    elif args.dataset in ["dev", "test"]:
        data = data_utils.DenoisingTextDataset(
                eval_sents, eval_sents, eval_labs, eval_ids,
                word2idx, label_encoders)
        dataloader = torch.utils.data.DataLoader(
                data, shuffle=True, batch_size=params["batch_size"],
                collate_fn=utils.pad_sequence_denoising)
        labs_df = pd.DataFrame(eval_labs, index=eval_ids)

    sos_idx = word2idx[SOS]
    eos_idx = word2idx[EOS]
    vae = model.build_vae(params, len(vocab), emb_matrix, label_dims_dict,
                          DEVICE, sos_idx, eos_idx)
    optimizer = torch.optim.Adam(
        vae.trainable_parameters(), lr=params["learn_rate"])

    if not os.path.isdir(ckpt_dir):
        raise OSError(f"No checkpoint found at '{ckpt_dir}'!")
    vae, _, start_epoch, ckpt_fname = utils.load_latest_checkpoint(
        vae, optimizer, ckpt_dir, map_location=DEVICE)
    print(f"Loaded checkpoint from '{ckpt_fname}'")
    print(vae)

    results = run_transfer(vae, dataloader, params, labs_df, args.verbose)

    with open(args.outfile, 'w') as outF:
        for row in results:
            json.dump(row, outF)
            outF.write('\n')


def summarize(args):
    results = [json.loads(line) for line in open(args.outfile)]

    predictions = defaultdict(lambda: defaultdict(list))
    for result in results:
        latent = result["latent"]
        for (label_type, preds) in result["predictions"].items():
            true = preds["true"]
            pred = preds["pred"]
            if label_type == latent:
                label_type = f"{label_type}: {str(true)}->{str(abs(1-true))}"
            else:
                label_type = f"{label_type}: {str(true)}"
            predictions[latent][label_type].append(true == pred)

    print()
    for (trns_latent, label_type_preds) in predictions.items():
        print(f"   Transfering {trns_latent}")
        print(" ~~~~~~~~~~~~~~~~~~~~~~~~~~~~~~~~~")
        print("|    Prediction      |  Accuracy  |")
        print("|---------------------------------|")
        for (label_type, preds) in label_type_preds.items():
            acc = sum(preds) / len(preds)
            print(f"|{label_type:^20}|{acc:^12.4f}|")
        print(" --------------------------------- ")
        print()


if __name__ == "__main__":
    args = parse_args()

    if args.cmd == "compute":
        compute(args)
    elif args.cmd == "summarize":
        summarize(args)<|MERGE_RESOLUTION|>--- conflicted
+++ resolved
@@ -35,11 +35,6 @@
                                 help="Which dataset to run on.")
     compute_parser.add_argument("--verbose", action="store_true",
                                 default=False)
-<<<<<<< HEAD
-=======
-    compute_parser.add_argument("--add_padding_token", action="store_true",
-                                default=False)
->>>>>>> 62880736
 
     summ_parser = subparsers.add_parser("summarize")
     summ_parser.set_defaults(cmd="summarize")
@@ -73,25 +68,6 @@
     ordered_examples = [idx2example[i] for i in range(len(idx2example))]
     # So we just have to turn it into a batch that can be fed into the model.
     batch = utils.pad_sequence_denoising(ordered_examples)
-    return batch
-
-
-def get_source_examples_by_length(labs_batch, lens_batch, dataset,
-                                  latent_name, id2labs_df):
-    labs = labs_batch[latent_name].flatten().numpy().astype(int)
-    labs = dataset.label_encoders[latent_name].inverse_transform(labs)
-    lengths = lens_batch.flatten().cpu().numpy().astype(int)
-
-    samples = []
-    for (lab, length) in zip(labs, lengths):
-        opposites = id2labs_df[id2labs_df[latent_name] != lab]
-        examples = [dataset.get_by_id(uuid) for uuid in opposites.index]
-        np.random.shuffle(examples)  # shuffle so we don't overuse examples
-        for example in examples:
-            if abs(len(example[0].flatten()) - length) <= 3:
-                samples.append(example)
-                break
-    batch = utils.pad_sequence_denoising(samples)
     return batch
 
 
@@ -122,20 +98,12 @@
         for latent_name in model.discriminators.keys():
             src_batch = get_source_examples(
                 Ybatch, dataloader.dataset, latent_name, id2labs_df)
-            #src_batch = get_source_examples_by_length(
-            #    Ybatch, lengths, dataloader.dataset, latent_name, id2labs_df)
             src_Xbatch, _, src_Ybatch, src_lengths, src_batch_ids = src_batch
             src_Xbatch = src_Xbatch.to(model.device)
             src_lengths = src_lengths.to(model.device)
             src_output = model(src_Xbatch, src_lengths, teacher_forcing_prob=0.0)  # noqa
 
             # Transfer the latent
-<<<<<<< HEAD
-            # trg_output["latent_params"][latent_name] = src_output["latent_params"][latent_name]  # noqa
-            # zs = [param.z for param in trg_output["latent_params"].values()]
-            # z = torch.cat(zs, dim=1)
-=======
->>>>>>> 62880736
             trg_params = {latent_name: param.z.clone() for (latent_name, param)
                           in trg_output["latent_params"].items()}
             trg_params[latent_name] = src_output["latent_params"][latent_name].z.clone()  # noqa
@@ -197,23 +165,6 @@
     return results
 
 
-def add_word_to_sentences(sents, labels):
-    ext_sents = []
-    word = "unk"
-    for (sent, lab) in zip(sents, labels):
-        add_word = False
-        if lab["polarity"] == "positive":
-            add_word = True
-        if lab["uncertainty"] == "certain":
-            add_word = True
-        if add_word is False:
-            ext_sents.append(sent)
-        else:
-            sent.insert(-2, word)  # insert before EOS and presumed punctuation
-            ext_sents.append(sent)
-    return ext_sents
-
-
 def compute(args):
     logging.basicConfig(level=logging.INFO)
 
@@ -238,8 +189,6 @@
         train_file, N=params["num_train_examples"], label_keys=label_keys)
     train_sents, train_labs, train_ids, train_lab_counts = tmp
     train_sents = data_utils.preprocess_sentences(train_sents, SOS, EOS)
-    if args.add_padding_token is True:
-        train_sents = add_word_to_sentences(train_sents, train_labs)
     train_labs, label_encoders = data_utils.preprocess_labels(train_labs)
 
     # Read validation data
@@ -249,11 +198,6 @@
         tmp = data_utils.get_sentences_labels(eval_file, label_keys=label_keys)
         eval_sents, eval_labs, eval_ids, eval_lab_counts = tmp
         eval_sents = data_utils.preprocess_sentences(eval_sents, SOS, EOS)
-<<<<<<< HEAD
-=======
-        if args.add_padding_token is True:
-            eval_sents = add_word_to_sentences(eval_sents, eval_labs)
->>>>>>> 62880736
         # Use the label encoders fit on the train set
         eval_labs, _ = data_utils.preprocess_labels(
                 eval_labs, label_encoders=label_encoders)
